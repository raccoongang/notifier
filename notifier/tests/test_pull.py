--- conflicted
+++ resolved
@@ -345,7 +345,6 @@
             for user_id, digest in filtered_digests:
                 print "INPUTS:", user_id, digest.courses
                 thread_titles = [t.title for t in itertools.chain(*(c.threads for c in digest.courses))]
-<<<<<<< HEAD
                 # self.assertSetEqual(
                 #     set(users_by_id[user_id]["expected_threads"]),
                 #     set(thread_titles),
@@ -358,11 +357,4 @@
 
             # Make sure the number of digests equals the number of users.
             # Otherwise, it's possible the guts of the for loop above never got called.
-            self.assertEquals(num_returned_users, len(user_ids))
-=======
-                self.assertSetEqual(
-                    set(users_by_id[user_id]["expected_threads"]),
-                    set(thread_titles),
-                    "Set of returned digest threads does not equal expected results"
-                )
->>>>>>> e57e8678
+            self.assertEquals(num_returned_users, len(user_ids))